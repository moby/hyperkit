--- conflicted
+++ resolved
@@ -218,11 +218,8 @@
 #define	VIRTIO_DEV_NET		0x1000
 #define	VIRTIO_DEV_BLOCK	0x1001
 #define	VIRTIO_DEV_RANDOM	0x1002
-<<<<<<< HEAD
+#define VIRTIO_DEV_9P		0x1009
 #define VIRTIO_DEV_SOCK		0x103f /* In the legacy range. */
-=======
-#define VIRTIO_DEV_9P		0x1009
->>>>>>> 43cdc231
 
 /*
  * PCI config space constants.
